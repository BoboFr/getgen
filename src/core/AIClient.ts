import { AIConfig, AIResponse, ModelInfo, Tool, ToolResult, GenerateOptions, ToolCall } from '../types/index';
import { ToolManager } from './tools/ToolManager';
import { z } from 'zod';
import * as fs from 'fs'

interface OllamaResponse {
    message?: string;
    response?: string;
    done: boolean;
    usage?: {
        prompt_tokens: number;
        completion_tokens: number;
        total_tokens: number;
    };
}
  

export class AIClient {
    private config: AIConfig;
    private toolManager: ToolManager;

    constructor(config: AIConfig) {
        this.config = config;
        this.toolManager = new ToolManager();
    }

    async listModels(): Promise<ModelInfo[]> {
        try {
            const response = await fetch(`${this.config.baseUrl}/api/tags`);
            
            if (!response.ok) {
                throw new Error(`HTTP error! status: ${response.status}`);
            }

            const data = await response.json() as { models: ModelInfo[] };
            return data.models;
        } catch (error) {
            if (error instanceof Error) {
                throw new Error(`Failed to list models: ${error.message}`);
            }
            throw error;
        }
    }

    private buildSystemPrompt(enableToolUse: boolean, responseSchema?: z.ZodType<any>): string {
        const tools = this.toolManager.listTools();
        // Construction du prompt pour les outils
        let toolsPrompt = '';
        if (enableToolUse && tools.length > 0) {
            toolsPrompt = `\nAVAILABLE TOOLS:
${tools.map(tool => {
    const params = tool.parameters.map(p => 
        `  - ${p.name} (${p.type})${p.required ? ' [required]' : ''}: ${p.description}`
    ).join('\n');
    return `${tool.name}: ${tool.description}
Parameters:
${params}

Tool usage format:
<tool>
name: ${tool.name}
parameters:
  ${tool.parameters.map(p => `${p.name}: ${p.type === 'string' ? '"value"' : 'value'}`).join('\n  ')}
</tool>`;
}).join('\n\n')}

CRITICAL RULES FOR TOOLS:
1. ALWAYS use available tools when they can help
2. Tool parameters must be valid JSON values (strings need quotes)
3. Wait for tool result before returning final response
4. Use EXACTLY the tool names shown above
5. Use the tool result in your final response
6. NEVER write additional text before or after the JSON
`;
        }

        if (!responseSchema) return toolsPrompt;

        try {
            if (!(responseSchema instanceof z.ZodObject)) {
                console.warn('Response schema must be a ZodObject');
                return toolsPrompt;
            }

            const shape = responseSchema.shape as Record<string, z.ZodType<any>>;

            // Fonction récursive pour extraire la structure des champs
            const extractFields = (obj: Record<string, z.ZodType<any>>, prefix = ''): Array<{ name: string; type: string; required: boolean; isNested: boolean }> => {
                return Object.entries(obj).flatMap(([key, value]) => {
                    if (!(value instanceof z.ZodType)) {
                        console.warn(`Invalid Zod type for field ${key}`);
                        return [];
                    }

                    const fieldName = prefix ? `${prefix}.${key}` : key;
                    
                    if (value instanceof z.ZodObject) {
                        const nestedShape = value.shape as Record<string, z.ZodType<any>>;
                        return [
                            {
                                name: fieldName,
                                type: 'object',
                                required: !value.isOptional(),
                                isNested: true
                            },
                            ...extractFields(nestedShape, fieldName)
                        ];
                    }

                    // Déterminer le type de base
                    let type = 'any';
                    if (value instanceof z.ZodString) type = 'string';
                    else if (value instanceof z.ZodNumber) type = 'number';
                    else if (value instanceof z.ZodBoolean) type = 'boolean';
                    else if (value instanceof z.ZodArray) type = 'array';
                    else if (value instanceof z.ZodNull) type = 'null';
                    else if (value instanceof z.ZodUndefined) type = 'undefined';

                    return [{
                        name: fieldName,
                        type,
                        required: !value.isOptional(),
                        isNested: false
                    }];
                });
            };
<<<<<<< HEAD

            const fields = extractFields(shape);

            // Générer la structure JSON attendue
            const generateJsonStructure = (fields: Array<{ name: string; type: string; required: boolean; isNested: boolean }>, indent = 0): string => {
                // Créer une structure arborescente pour organiser les champs
                interface TreeNode {
                    name: string;
                    type: string;
                    required: boolean;
                    isNested: boolean;
                    children: Record<string, TreeNode>;
                }

                // Construire l'arbre
                const root: Record<string, TreeNode> = {};
                fields.forEach(field => {
                    const parts = field.name.split('.');
                    let currentLevel = root;

                    // Parcourir chaque partie du chemin
                    for (let i = 0; i < parts.length; i++) {
                        const part = parts[i];
                        const isLastPart = i === parts.length - 1;

                        if (!currentLevel[part]) {
                            currentLevel[part] = {
                                name: part,
                                type: isLastPart ? field.type : 'object',
                                required: isLastPart ? field.required : true, // Les objets intermédiaires sont toujours requis
                                isNested: !isLastPart,
                                children: {}
                            };
                        }
                        currentLevel = currentLevel[part].children;
                    }
                });

                // Fonction récursive pour générer la structure JSON
                const generateLevel = (node: Record<string, TreeNode>, level: number): string => {
                    const currentIndent = ' '.repeat(level);
                    let result = '';

                    Object.values(node).forEach((field, index, array) => {
                        const isLast = index === array.length - 1;
                        const comma = isLast ? '' : ',';

                        if (field.type === 'object') {
                            result += `${currentIndent}"${field.name}": {${field.required ? ' (required)' : ' (optional)'}\n`;
                            result += generateLevel(field.children, level + 4);
                            result += `${currentIndent}}${comma}\n`;
                        } else {
                            result += `${currentIndent}"${field.name}": "${field.type}"${field.required ? ' (required)' : ' (optional)'}${comma}\n`;
                        }
                    });

                    return result;
                };

                return generateLevel(root, indent);
=======

            const fields = extractFields(shape);

            // Générer la structure JSON attendue
            const generateJsonStructure = (fields: Array<{ name: string; type: string; required: boolean; isNested: boolean }>, indent = 0): string => {
                const spaces = ' '.repeat(indent);
                let structure = '';
                
                // Organiser les champs par niveau de profondeur
                const fieldsByParent: Record<string, typeof fields> = {};
                fields.forEach(field => {
                    const parts = field.name.split('.');
                    const parent = parts.length > 1 ? parts.slice(0, -1).join('.') : '';
                    if (!fieldsByParent[parent]) fieldsByParent[parent] = [];
                    fieldsByParent[parent].push({
                        ...field,
                        name: parts[parts.length - 1]
                    });
                });

                // Fonction récursive pour générer la structure
                const generateLevel = (parentPath: string, currentIndent: number): string => {
                    const currentFields = fieldsByParent[parentPath] || [];
                    const currentSpaces = ' '.repeat(currentIndent);
                    let levelStructure = '';

                    currentFields.forEach(field => {
                        if (field.type === 'object') {
                            levelStructure += `${currentSpaces}"${field.name}": {${field.required ? ' (required)' : ' (optional)'}\n`;
                            // Générer le contenu de l'objet imbriqué
                            const fullPath = parentPath ? `${parentPath}.${field.name}` : field.name;
                            levelStructure += generateLevel(fullPath, currentIndent + 4);
                            levelStructure += `${currentSpaces}},\n`;
                        } else {
                            levelStructure += `${currentSpaces}"${field.name}": "${field.type}"${field.required ? ' (required)' : ' (optional)'},\n`;
                        }
                    });

                    return levelStructure;
                };

                structure = generateLevel('', indent);
                return structure;
>>>>>>> 34b2e332
            };

            const typeRules = fields.map(f => 
                `- "${f.name}" must be a ${f.type}${f.required ? ' (required)' : ' (optional)'}`
            ).join('\n');

            const jsonStructure = generateJsonStructure(fields, 4);
            
            let finalPrompt = `You are an AI assistant that helps answer questions.
${toolsPrompt}

CRITICAL: Your response MUST be EXACTLY in this format:
{
${jsonStructure}}

RULES:
1. ONLY return a JSON object in the format shown above
2. NO text before or after the JSON
3. NO additional fields in the JSON
4. Field types must be correct:
${typeRules}
5. NEVER write additional text before or after the JSON
`;

            if (tools.length > 0) {
                finalPrompt += `\nExample 1:

1. Use tool
<tool>
name: ${tools[0].name}
parameters:
${tools[0].parameters.map(p => `  ${p.name}: ${p.type === 'string' ? '"value"' : 'value'}`).join('\n')}
</tool>
Tool result: { "success": true, "data": { "result": 4 } }

2. Format complete response:
{
${jsonStructure}}`;
            }

            fs.writeFileSync('fullPrompt.txt', finalPrompt)
            return finalPrompt;
        } catch (error) {
            console.warn('Failed to generate system prompt:', error);
            return toolsPrompt;
        }
    }

    private extractToolCalls(text: string): ToolCall[] {
        const toolCalls: ToolCall[] = [];
        const toolRegex = /<tool>\s*name:\s*([^\n]+)\s*parameters:\s*([\s\S]*?)\s*<\/tool>/g;
        let match;

        while ((match = toolRegex.exec(text)) !== null) {
            const name = match[1].trim();
            const parametersText = match[2];
            const parameters: Record<string, any> = {};
            // Parse parameters
            const paramLines = parametersText.trim().split('\n');
            for (const line of paramLines) {
                const [key, ...valueParts] = line.trim().split(':');
                if (key && valueParts.length > 0) {
                    const value = valueParts.join(':').trim();
                    parameters[key.trim()] = this.parseValue(value);
                }
            }

            toolCalls.push({ name, parameters });
        }

        return toolCalls;
    }

    private parseValue(value: string): any {
        // Remove quotes if present
        value = value.trim();
        if ((value.startsWith('"') && value.endsWith('"')) || 
            (value.startsWith("'") && value.endsWith("'"))) {
            value = value.slice(1, -1);
        }

        // Try to parse as JSON if it looks like an array or object
        if (value.startsWith('[') || value.startsWith('{')) {
            try {
                return JSON.parse(value);
            } catch {
                // If parsing fails, return as is
                return value;
            }
        }

        // Try to parse as number
        const num = Number(value);
        if (!isNaN(num)) {
            return num;
        }

        // Return as string for other cases
        return value;
    }

    private parseToolCalls(response: string): { toolCalls: ToolCall[], remainingText: string } {
        const toolCalls = this.extractToolCalls(response);
        let remainingText = response;

        for (const toolCall of toolCalls) {
            const toolCallRegex = new RegExp(
                `<tool>\\s*name:\\s*${toolCall.name}\\s*parameters:\\s*` +
                Object.entries(toolCall.parameters)
                    .map(([key, value]) => `\\s*${key}:\\s*"?${value}"?\\s*`)
                    .join('\\s*') +
                '\\s*</tool>',
                'g'
            );
            remainingText = remainingText.replace(toolCallRegex, '');
        }

        return { toolCalls, remainingText: remainingText.trim() };
    }

    private async generateWithRetry(prompt: string): Promise<AIResponse> {
        const response = await fetch(`${this.config.baseUrl}/api/generate`, {
            method: 'POST',
            headers: {
                'Content-Type': 'application/json',
            },
            body: JSON.stringify({
                model: this.config.modelName,
                prompt,
                stream: false,
                options: {
                    temperature: this.config.temperature,
                    num_predict: (this.config.maxTokens || 2048) * 2,
                    stop: [],
                    num_ctx: 4096
                }
            }),
        });

        if (!response.ok) {
            throw new Error(`HTTP error! status: ${response.status}`);
        }

        const data = await response.json() as OllamaResponse;
        const responseText = data.response || '';

        return {
            text: responseText,
            toolCalls: this.extractToolCalls(responseText),
            usage: data.usage ? {
                promptTokens: data.usage.prompt_tokens,
                completionTokens: data.usage.completion_tokens,
                totalTokens: data.usage.total_tokens
            } : undefined
        };
    }

    async generate(prompt: string, options: GenerateOptions = {}): Promise<AIResponse> {
        const systemPrompt = this.buildSystemPrompt(options.enableToolUse ?? true, options.responseSchema);
        const fullPrompt = `${systemPrompt}\n\n${prompt}`;

        return this.generateWithRetry(fullPrompt);
        
        /*try {
            const systemPrompt = this.buildSystemPrompt(options.enableToolUse ?? true, options.responseSchema);
            const fullPrompt = `${systemPrompt}\n\n${prompt}`;

            // Ajout d'une validation pour forcer l'utilisation des outils
            if (prompt.toLowerCase().includes('lettre') || prompt.toLowerCase().includes('length')) {
                const response = await this.generateWithRetry(fullPrompt);

                if (!response.toolCalls || response.toolCalls.length === 0) {
                    return this.generateWithRetry(fullPrompt + '\n\nYou MUST use the length tool to answer this question. Do not try to calculate the length yourself.');
                }

                // Validation du nombre d'appels
                if (response.toolCalls.filter(call => call.name === 'length').length > 1) {
                    return this.generateWithRetry(fullPrompt + '\n\nYou MUST use the length tool ONCE. Do not use it multiple times.');
                }

                // Validation de la langue
                if (prompt.toLowerCase().includes('lettre') && response.text.toLowerCase().includes('word')) {
                    return this.generateWithRetry(fullPrompt + '\n\nLa question est en français, vous devez répondre en français.');
                }

                return response;
            }

            return this.generateWithRetry(fullPrompt);
        } catch (error) {
            if (error instanceof Error) {
                throw new Error(`Generation failed: ${error.message}`);
            }
            throw error;
        }*/
    }

    // Méthodes de gestion des tools
    addTool(tool: Tool): void {
        this.toolManager.addTool(tool);
    }

    removeTool(toolName: string): void {
        this.toolManager.removeTool(toolName);
    }

    listTools(): Tool[] {
        return this.toolManager.listTools();
    }

    async executeTool(name: string, parameters: Record<string, any>): Promise<ToolResult> {
        try {
            const tools = this.toolManager.listTools();
            const tool = tools.find(t => t.name === name);
            
            if (!tool) {
                return {
                    success: false,
                    error: `Tool '${name}' not found`
                };
            }

            // Validate required parameters
            const missingParams = tool.parameters
                .filter((p: { name: string; required: boolean }) => p.required && !(p.name in parameters))
                .map((p: { name: string }) => p.name);

            if (missingParams.length > 0) {
                return {
                    success: false,
                    error: `Missing required parameters: ${missingParams.join(', ')}`
                };
            }

            return await tool.execute(parameters);
        } catch (error) {
            return {
                success: false,
                error: error instanceof Error ? error.message : 'Unknown error'
            };
        }
    }
}<|MERGE_RESOLUTION|>--- conflicted
+++ resolved
@@ -83,6 +83,15 @@
             }
 
             const shape = responseSchema.shape as Record<string, z.ZodType<any>>;
+
+            // Créer une structure arborescente pour organiser les champs
+            interface TreeNode {
+                name: string;
+                type: string;
+                required: boolean;
+                isNested: boolean;
+                children: Record<string, TreeNode>;
+            }
 
             // Fonction récursive pour extraire la structure des champs
             const extractFields = (obj: Record<string, z.ZodType<any>>, prefix = ''): Array<{ name: string; type: string; required: boolean; isNested: boolean }> => {
@@ -124,21 +133,32 @@
                     }];
                 });
             };
-<<<<<<< HEAD
 
             const fields = extractFields(shape);
+
+            // Fonction récursive pour générer la structure JSON
+            const generateLevel = (node: Record<string, TreeNode>, level: number): string => {
+                const currentIndent = ' '.repeat(level);
+                let result = '';
+                
+                Object.values(node).forEach((field, index, array) => {
+                    const isLast = index === array.length - 1;
+                    const comma = isLast ? '' : ',';
+                    
+                    if (field.type === 'object') {
+                        result += `${currentIndent}"${field.name}": {${field.required ? ' (required)' : ' (optional)'}\n`;
+                        result += generateLevel(field.children, level + 4);
+                        result += `${currentIndent}}${comma}\n`;
+                    } else {
+                        result += `${currentIndent}"${field.name}": "${field.type}"${field.required ? ' (required)' : ' (optional)'}${comma}\n`;
+                    }
+                });
+
+                return result;
+            };
 
             // Générer la structure JSON attendue
             const generateJsonStructure = (fields: Array<{ name: string; type: string; required: boolean; isNested: boolean }>, indent = 0): string => {
-                // Créer une structure arborescente pour organiser les champs
-                interface TreeNode {
-                    name: string;
-                    type: string;
-                    required: boolean;
-                    isNested: boolean;
-                    children: Record<string, TreeNode>;
-                }
-
                 // Construire l'arbre
                 const root: Record<string, TreeNode> = {};
                 fields.forEach(field => {
@@ -159,77 +179,14 @@
                                 children: {}
                             };
                         }
-                        currentLevel = currentLevel[part].children;
+
+                        if (!isLastPart) {
+                            currentLevel = currentLevel[part].children;
+                        }
                     }
                 });
 
-                // Fonction récursive pour générer la structure JSON
-                const generateLevel = (node: Record<string, TreeNode>, level: number): string => {
-                    const currentIndent = ' '.repeat(level);
-                    let result = '';
-
-                    Object.values(node).forEach((field, index, array) => {
-                        const isLast = index === array.length - 1;
-                        const comma = isLast ? '' : ',';
-
-                        if (field.type === 'object') {
-                            result += `${currentIndent}"${field.name}": {${field.required ? ' (required)' : ' (optional)'}\n`;
-                            result += generateLevel(field.children, level + 4);
-                            result += `${currentIndent}}${comma}\n`;
-                        } else {
-                            result += `${currentIndent}"${field.name}": "${field.type}"${field.required ? ' (required)' : ' (optional)'}${comma}\n`;
-                        }
-                    });
-
-                    return result;
-                };
-
                 return generateLevel(root, indent);
-=======
-
-            const fields = extractFields(shape);
-
-            // Générer la structure JSON attendue
-            const generateJsonStructure = (fields: Array<{ name: string; type: string; required: boolean; isNested: boolean }>, indent = 0): string => {
-                const spaces = ' '.repeat(indent);
-                let structure = '';
-                
-                // Organiser les champs par niveau de profondeur
-                const fieldsByParent: Record<string, typeof fields> = {};
-                fields.forEach(field => {
-                    const parts = field.name.split('.');
-                    const parent = parts.length > 1 ? parts.slice(0, -1).join('.') : '';
-                    if (!fieldsByParent[parent]) fieldsByParent[parent] = [];
-                    fieldsByParent[parent].push({
-                        ...field,
-                        name: parts[parts.length - 1]
-                    });
-                });
-
-                // Fonction récursive pour générer la structure
-                const generateLevel = (parentPath: string, currentIndent: number): string => {
-                    const currentFields = fieldsByParent[parentPath] || [];
-                    const currentSpaces = ' '.repeat(currentIndent);
-                    let levelStructure = '';
-
-                    currentFields.forEach(field => {
-                        if (field.type === 'object') {
-                            levelStructure += `${currentSpaces}"${field.name}": {${field.required ? ' (required)' : ' (optional)'}\n`;
-                            // Générer le contenu de l'objet imbriqué
-                            const fullPath = parentPath ? `${parentPath}.${field.name}` : field.name;
-                            levelStructure += generateLevel(fullPath, currentIndent + 4);
-                            levelStructure += `${currentSpaces}},\n`;
-                        } else {
-                            levelStructure += `${currentSpaces}"${field.name}": "${field.type}"${field.required ? ' (required)' : ' (optional)'},\n`;
-                        }
-                    });
-
-                    return levelStructure;
-                };
-
-                structure = generateLevel('', indent);
-                return structure;
->>>>>>> 34b2e332
             };
 
             const typeRules = fields.map(f => 
